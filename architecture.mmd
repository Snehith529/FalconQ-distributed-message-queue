graph TD
<<<<<<< HEAD
  A[Broker]

  A --> B1[Topic: orders]
  A --> B2[Topic: payments]

  B1 --> C1[Partition 0]
  B2 --> C2[Partition 0]

  C1 --> D1[High Priority Queue]
  C1 --> D2[Low Priority Queue]
  C1 --> E1[Consumer Offsets Map]

  C2 --> D3[High Priority Queue]
  C2 --> D4[Low Priority Queue]
  C2 --> E2[Consumer Offsets Map]

  subgraph API Endpoints
    F1[POST /topic/:topic/publish]
    F2[GET /topic/:topic/peek]
    F3[GET /topic/:topic/consume]
    F4[GET /topics]
    F5[GET /topics/:topic/partitions]
  end

=======
  A[Broker] --> B1[Topic: orders]
  A --> B2[Topic: payments]

  B1 --> C1[Partition 0]
  B2 --> C2[Partition 0]

  C1 --> D1[High Priority Queue]
  C1 --> D2[Low Priority Queue]
  C1 --> E1[Consumer Offsets (Map)]

  C2 --> D3[High Priority Queue]
  C2 --> D4[Low Priority Queue]
  C2 --> E2[Consumer Offsets (Map)]

  subgraph API Endpoints
    F1[POST /topic/:topic/publish]
    F2[GET /topic/:topic/peek]
    F3[GET /topic/:topic/consume]
    F4[GET /topics]
    F5[GET /topics/:topic/partitions]
  end

>>>>>>> ad9ef40c
  F1 --> A
  F2 --> A
  F3 --> A
  F4 --> A
  F5 --> A<|MERGE_RESOLUTION|>--- conflicted
+++ resolved
@@ -1,30 +1,4 @@
 graph TD
-<<<<<<< HEAD
-  A[Broker]
-
-  A --> B1[Topic: orders]
-  A --> B2[Topic: payments]
-
-  B1 --> C1[Partition 0]
-  B2 --> C2[Partition 0]
-
-  C1 --> D1[High Priority Queue]
-  C1 --> D2[Low Priority Queue]
-  C1 --> E1[Consumer Offsets Map]
-
-  C2 --> D3[High Priority Queue]
-  C2 --> D4[Low Priority Queue]
-  C2 --> E2[Consumer Offsets Map]
-
-  subgraph API Endpoints
-    F1[POST /topic/:topic/publish]
-    F2[GET /topic/:topic/peek]
-    F3[GET /topic/:topic/consume]
-    F4[GET /topics]
-    F5[GET /topics/:topic/partitions]
-  end
-
-=======
   A[Broker] --> B1[Topic: orders]
   A --> B2[Topic: payments]
 
@@ -47,7 +21,6 @@
     F5[GET /topics/:topic/partitions]
   end
 
->>>>>>> ad9ef40c
   F1 --> A
   F2 --> A
   F3 --> A
